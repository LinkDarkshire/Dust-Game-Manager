--- conflicted
+++ resolved
@@ -2,22 +2,10 @@
 
 A universal game management application with Python backend and Electron frontend for organizing, launching, and managing games across multiple platforms including DLSite, Steam, and Itch.io.
 
-![Version](https://img.shields.io/badge/version-0.2.1--dev-blue.svg)
-<<<<<<< HEAD
-![License](https://img.shields.io/badge/license-CC--BY--NC--4.0-green.svg)
-=======
+![Version](https://img.shields.io/badge/version-0.1.0-blue.svg)
 ![License](https://img.shields.io/badge/license-MIT-green.svg)
->>>>>>> 2001674a
 ![Python](https://img.shields.io/badge/python-3.9%2B-blue.svg)
-![Node.js](https://img.shields.io/badge/node.js-16%2B-green.svg)
-
-**Current Version:** v0.2.1-dev (Build 20250715)  
-**Author:** Link Darkshire  
-<<<<<<< HEAD
-**License:** CC-BY-NC-4.0 (Creative Commons Attribution-NonCommercial 4.0)
-=======
-**License:** MIT
->>>>>>> 2001674a
+![Node.js](https://img.shields.io/badge/node.js-18%2B-green.svg)
 
 ## 🌟 Features
 
@@ -69,152 +57,4 @@
 - **RAM**: 8 GB
 - **SSD Storage**: For better performance
 
-## 🚀 Installation & Setup
-
-### Prerequisites
-1. Install [Python 3.9+](https://www.python.org/downloads/)
-2. Install [Node.js 16+](https://nodejs.org/)
-3. Install [Git](https://git-scm.com/) (for cloning the repository)
-
-### Installation Steps
-```bash
-# 1. Clone the repository
-git clone https://github.com/LinkDarkshire/Dust-Game-Manager.git
-cd Dust-Game-Manager
-
-# 2. Install Node.js dependencies
-npm install
-
-# 3. Install Python dependencies
-cd backend
-pip install -r requirements.txt
-cd ..
-
-# 4. Run setup (optional)
-npm run setup
-```
-
-## 🎮 Usage
-
-### Starting the Application
-```bash
-# Development mode (with debug console)
-npm run dev
-
-# Production mode
-npm start
-
-# Backend testing
-npm run test-backend
-```
-
-### First Time Setup
-1. Launch the application
-2. Configure your game directories in Settings
-3. Run an initial game scan to detect existing games
-4. Add games manually or import from DLSite
-
-### Managing Versions
-```bash
-# Update version across all files
-npm run update-version
-
-# Check current version
-python update_version.py
-```
-
-## 📁 Project Structure
-
-```
-Dust-Game-Manager/
-├── data/                           # 📊 All application data
-│   ├── dust_games.db              # SQLite database
-│   ├── covers/                    # Game cover images
-│   ├── logs/                      # Application logs
-│   └── screenshots/               # Game screenshots
-├── backend/                       # 🐍 Python backend
-│   ├── src/modules/              # Core modules
-│   ├── src/platforms/            # Platform integrations
-│   ├── config/                   # Configuration
-│   └── scripts/                  # Backend scripts
-├── assets/                       # 🎨 Application assets
-├── update_version.py             # 🔧 Version management
-├── main.js                       # ⚡ Electron main process
-├── renderer.js                  # 🖥️ Frontend logic
-├── index.html                   # 📄 Main UI
-└── package.json                 # 📦 Dependencies
-```
-
-## 🗺️ Development Roadmap
-
-### Version 0.2.0 - DLSite Integration (Current)
-- [x] Complete DLSite platform support
-<<<<<<< HEAD
-- [x] Enhanced metadata display
-=======
-- [ ] Enhanced metadata display
->>>>>>> 2001674a
-- [x] Improved game detection
-- [x] Centralized data management
-- [x] Genre/WorkType field mapping
-- [x] Unified version management
-- [ ] UI refinements
-- [ ] Performance optimizations
-
-### Version 0.3.0 - Steam Integration (Planned)
-- [ ] Steam platform integration
-- [ ] Steam library detection
-- [ ] Steam metadata fetching
-- [ ] Unified game view across DLSite and Steam
-- [ ] Enhanced filtering capabilities
-
-### Version 0.4.0 - Itch.io Support (Planned)
-- [ ] Itch.io platform integration
-- [ ] Indie game support
-- [ ] Browser-playable games handling
-- [ ] Metadata enrichment from multiple sources
-
-### Version 1.0.0 - Stable Release (Future)
-- [ ] All core features complete
-- [ ] Advanced game organization
-- [ ] Cloud sync capabilities
-- [ ] Community features
-
-## 🤝 Contributing
-
-We welcome contributions! Please read our contributing guidelines and feel free to submit pull requests.
-
-### Development Setup
-```bash
-# Install development dependencies
-npm install
-
-# Run in development mode
-npm run dev
-
-# Run backend tests
-npm run test-backend
-
-# Build for production
-npm run build
-```
-
-## 📄 License
-
-This project is licensed under the MIT License - see the [LICENSE](LICENSE) file for details.
-
-## 🔗 Links
-
-- **Repository**: [GitHub](https://github.com/LinkDarkshire/Dust-Game-Manager)
-- **Issues**: [Bug Reports & Feature Requests](https://github.com/LinkDarkshire/Dust-Game-Manager/issues)
-- **Releases**: [Download Latest](https://github.com/LinkDarkshire/Dust-Game-Manager/releases)
-
-## 🙏 Acknowledgments
-
-- **dlsite-async**: For DLSite API integration
-- **Electron**: For cross-platform desktop application framework
-- **SQLite**: For reliable local database storage
-
----
-
-**Version:** v0.2.0-dev | **Build Date:** 20250715 | **Author:** Link Darkshire+##